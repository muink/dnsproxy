package upstream

import (
	"context"
	"crypto/tls"
	"fmt"
	"io"
	"net"
	"net/url"
	"os"
	"runtime"
	"sync"
	"time"

	"github.com/AdguardTeam/dnsproxy/internal/bootstrap"
	"github.com/AdguardTeam/golibs/errors"
	"github.com/AdguardTeam/golibs/log"
	"github.com/miekg/dns"
)

// dialTimeout is the global timeout for establishing a TLS connection.
// TODO(ameshkov): use bootstrap timeout instead.
const dialTimeout = 10 * time.Second

// dnsOverTLS implements the [Upstream] interface for the DNS-over-TLS protocol.
type dnsOverTLS struct {
	// addr is the DNS-over-TLS server URL.
	addr *url.URL

	// getDialer either returns an initialized dial handler or creates a
	// new one.
	getDialer DialerInitializer

	// closeBoot is the function to close the bootstrap upstreams.
	closeBoot closeFunc

	// tlsConf is the configuration of TLS.
	tlsConf *tls.Config

	// connsMu protects conns.
	connsMu *sync.Mutex

	// conns stores the connections ready for reuse.  Don't use [sync.Pool]
	// here, since there is no need to deallocate these connections.
	//
	// TODO(e.burkov, ameshkov):  Currently connections just stored in FILO
	// order, which eventually makes most of them unusable due to timeouts.
	// This leads to weak performance for all exchanges coming across such
	// connections.
	conns []net.Conn
}

// newDoT returns the DNS-over-TLS Upstream.
func newDoT(addr *url.URL, opts *Options) (ups Upstream, err error) {
	addPort(addr, defaultPortDoT)

<<<<<<< HEAD
	tlsUps := &dnsOverTLS{
		addr:      addr,
		getDialer: newDialerInitializer(addr, opts),
=======
	getDialer, closeBoot, err := newDialerInitializer(addr, opts)
	if err != nil {
		// Don't wrap the error since it's informative enough as is.
		return nil, err
	}

	tlsUps := &dnsOverTLS{
		addr:      addr,
		getDialer: getDialer,
		closeBoot: closeBoot,
>>>>>>> b4abccfe
		// #nosec G402 -- TLS certificate verification could be disabled by
		// configuration.
		tlsConf: &tls.Config{
			ServerName:   addr.Hostname(),
			RootCAs:      opts.RootCAs,
			CipherSuites: opts.CipherSuites,
			// Use the default capacity for the LRU cache.  It may be useful to
			// store several caches since the user may be routed to different
			// servers in case there's load balancing on the server-side.
			ClientSessionCache:    tls.NewLRUClientSessionCache(0),
			MinVersion:            tls.VersionTLS12,
			InsecureSkipVerify:    opts.InsecureSkipVerify,
			VerifyPeerCertificate: opts.VerifyServerCertificate,
			VerifyConnection:      opts.VerifyConnection,
		},
		connsMu: &sync.Mutex{},
	}

	runtime.SetFinalizer(tlsUps, (*dnsOverTLS).Close)

	return tlsUps, nil
}

// type check
var _ Upstream = (*dnsOverTLS)(nil)

// Address implements the [Upstream] interface for *dnsOverTLS.
func (p *dnsOverTLS) Address() string { return p.addr.String() }

// Exchange implements the [Upstream] interface for *dnsOverTLS.
func (p *dnsOverTLS) Exchange(m *dns.Msg) (reply *dns.Msg, err error) {
	h, err := p.getDialer()
	if err != nil {
		return nil, fmt.Errorf("getting conn to %s: %w", p.addr, err)
	}

	conn, err := p.conn(h)
	if err != nil {
		return nil, fmt.Errorf("getting conn to %s: %w", p.addr, err)
	}

	reply, err = p.exchangeWithConn(conn, m)
	if err != nil {
		// The pooled connection might have been closed already, see
		// https://github.com/AdguardTeam/dnsproxy/issues/3.  The following
		// connection from pool may also be malformed, so dial a new one.

		err = errors.WithDeferred(err, conn.Close())
		log.Debug("dot %s: bad conn from pool: %s", p.addr, err)

		// Retry.
		conn, err = tlsDial(h, p.tlsConf.Clone())
		if err != nil {
			return nil, fmt.Errorf(
				"dialing %s: connecting to %s: %w",
				p.addr,
				p.tlsConf.ServerName,
				err,
			)
		}

		reply, err = p.exchangeWithConn(conn, m)
		if err != nil {
			return reply, errors.WithDeferred(err, conn.Close())
		}
	}

	p.putBack(conn)

	return reply, nil
}

// Close implements the [Upstream] interface for *dnsOverTLS.
func (p *dnsOverTLS) Close() (err error) {
	runtime.SetFinalizer(p, nil)

	p.connsMu.Lock()
	defer p.connsMu.Unlock()

	var closeErrs []error
	for _, conn := range p.conns {
		closeErr := conn.Close()
		if closeErr != nil && isCriticalTCP(closeErr) {
			closeErrs = append(closeErrs, closeErr)
		}
	}

	closeErrs = append(closeErrs, errors.Annotate(p.closeBoot(), "closing bootstrap: %w"))

	return errors.Join(closeErrs...)
}

// conn returns the first available connection from the pool if there is any, or
// dials a new one otherwise.
func (p *dnsOverTLS) conn(h bootstrap.DialHandler) (conn net.Conn, err error) {
	// Dial a new connection outside the lock, if needed.
	defer func() {
		if conn == nil {
			conn, err = tlsDial(h, p.tlsConf.Clone())
			err = errors.Annotate(err, "connecting to %s: %w", p.tlsConf.ServerName)
		}
	}()

	p.connsMu.Lock()
	defer p.connsMu.Unlock()

	l := len(p.conns)
	if l == 0 {
		return nil, nil
	}

	p.conns, conn = p.conns[:l-1], p.conns[l-1]

	err = conn.SetDeadline(time.Now().Add(dialTimeout))
	if err != nil {
		log.Debug("dot upstream: setting deadline to conn from pool: %s", err)

		// If deadLine can't be updated it means that connection was already
		// closed.
		return nil, nil
	}

	log.Debug("dot upstream: using existing conn %s", conn.RemoteAddr())

	return conn, nil
}

func (p *dnsOverTLS) putBack(conn net.Conn) {
	p.connsMu.Lock()
	defer p.connsMu.Unlock()

	p.conns = append(p.conns, conn)
}

// exchangeWithConn tries to exchange the query using conn.
func (p *dnsOverTLS) exchangeWithConn(conn net.Conn, m *dns.Msg) (reply *dns.Msg, err error) {
	addr := p.Address()

	logBegin(addr, networkTCP, m)
	defer func() { logFinish(addr, networkTCP, err) }()

	dnsConn := dns.Conn{Conn: conn}

	err = dnsConn.WriteMsg(m)
	if err != nil {
		return nil, fmt.Errorf("sending request to %s: %w", addr, err)
	}

	reply, err = dnsConn.ReadMsg()
	if err != nil {
		return nil, fmt.Errorf("reading response from %s: %w", addr, err)
	} else if reply.Id != m.Id {
		return reply, dns.ErrId
	}

	return reply, err
}

// tlsDial is basically the same as tls.DialWithDialer, but we will call our own
// dialContext function to get connection.
func tlsDial(dialContext bootstrap.DialHandler, conf *tls.Config) (c *tls.Conn, err error) {
	// We're using bootstrapped address instead of what's passed to the
	// function.
	rawConn, err := dialContext(context.Background(), networkTCP, "")
	if err != nil {
		return nil, err
	}

	// We want the timeout to cover the whole process: TCP connection and TLS
	// handshake dialTimeout will be used as connection deadLine.
	conn := tls.Client(rawConn, conf)
	err = conn.SetDeadline(time.Now().Add(dialTimeout))
	if err != nil {
		// Must not happen in normal circumstances.
		panic(fmt.Errorf("dnsproxy: tls dial: setting deadline: %w", err))
	}

	err = conn.Handshake()
	if err != nil {
		return nil, errors.WithDeferred(err, conn.Close())
	}

	return conn, nil
}

// isCriticalTCP returns true if err isn't an expected error in terms of closing
// the TCP connection.
func isCriticalTCP(err error) (ok bool) {
	var netErr net.Error
	if errors.As(err, &netErr) && netErr.Timeout() {
		return false
	}

	switch {
	case
		errors.Is(err, io.EOF),
		errors.Is(err, net.ErrClosed),
		errors.Is(err, os.ErrDeadlineExceeded),
		isConnBroken(err):
		return false
	default:
		return true
	}
}<|MERGE_RESOLUTION|>--- conflicted
+++ resolved
@@ -31,9 +31,6 @@
 	// new one.
 	getDialer DialerInitializer
 
-	// closeBoot is the function to close the bootstrap upstreams.
-	closeBoot closeFunc
-
 	// tlsConf is the configuration of TLS.
 	tlsConf *tls.Config
 
@@ -54,22 +51,9 @@
 func newDoT(addr *url.URL, opts *Options) (ups Upstream, err error) {
 	addPort(addr, defaultPortDoT)
 
-<<<<<<< HEAD
 	tlsUps := &dnsOverTLS{
 		addr:      addr,
 		getDialer: newDialerInitializer(addr, opts),
-=======
-	getDialer, closeBoot, err := newDialerInitializer(addr, opts)
-	if err != nil {
-		// Don't wrap the error since it's informative enough as is.
-		return nil, err
-	}
-
-	tlsUps := &dnsOverTLS{
-		addr:      addr,
-		getDialer: getDialer,
-		closeBoot: closeBoot,
->>>>>>> b4abccfe
 		// #nosec G402 -- TLS certificate verification could be disabled by
 		// configuration.
 		tlsConf: &tls.Config{
@@ -157,8 +141,6 @@
 		}
 	}
 
-	closeErrs = append(closeErrs, errors.Annotate(p.closeBoot(), "closing bootstrap: %w"))
-
 	return errors.Join(closeErrs...)
 }
 
