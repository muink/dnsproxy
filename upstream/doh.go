package upstream

import (
	"context"
	"crypto/tls"
	"encoding/base64"
	"fmt"
	"io"
	"net"
	"net/http"
	"net/url"
	"runtime"
	"sync"
	"time"

	"github.com/AdguardTeam/dnsproxy/internal/bootstrap"
	"github.com/AdguardTeam/golibs/errors"
	"github.com/AdguardTeam/golibs/log"
	"github.com/miekg/dns"
	"github.com/quic-go/quic-go"
	"github.com/quic-go/quic-go/http3"
	"golang.org/x/net/http2"
)

// Values to configure HTTP and HTTP/2 transport.
const (
	// transportDefaultReadIdleTimeout is the default timeout for pinging
	// idle connections in HTTP/2 transport.
	transportDefaultReadIdleTimeout = 30 * time.Second

	// transportDefaultIdleConnTimeout is the default timeout for idle
	// connections in HTTP transport.
	transportDefaultIdleConnTimeout = 5 * time.Minute

	// dohMaxConnsPerHost controls the maximum number of connections for
	// each host.  Note, that setting it to 1 may cause issues with Go's http
	// implementation, see https://github.com/AdguardTeam/dnsproxy/issues/278.
	dohMaxConnsPerHost = 2

	// dohMaxIdleConns controls the maximum number of connections being idle
	// at the same time.
	dohMaxIdleConns = 2
)

// dnsOverHTTPS is a struct that implements the Upstream interface for the
// DNS-over-HTTPS protocol.
type dnsOverHTTPS struct {
	// getDialer either returns an initialized dial handler or creates a new
	// one.
	getDialer DialerInitializer

	// closeBoot is the function to close the bootstrap upstreams.
	closeBoot closeFunc

	// addr is the DNS-over-HTTPS server URL.
	addr *url.URL

	// tlsConf is the configuration of TLS.
	tlsConf *tls.Config

	// The Client's Transport typically has internal state (cached TCP
	// connections), so Clients should be reused instead of created as needed.
	// Clients are safe for concurrent use by multiple goroutines.
	client *http.Client

	// quicConfig is the QUIC configuration that is used if HTTP/3 is enabled
	// for this upstream.
	quicConfig *quic.Config

	// clientMu protects client.
	clientMu sync.Mutex

	// quicConfMu protects quicConfig.
	quicConfMu sync.Mutex

	// timeout is used in HTTP client and for H3 probes.
	timeout time.Duration
}

// newDoH returns the DNS-over-HTTPS Upstream.
func newDoH(addr *url.URL, opts *Options) (u Upstream, err error) {
	addPort(addr, defaultPortDoH)

	var httpVersions []HTTPVersion
	if addr.Scheme == "h3" {
		addr.Scheme = "https"
		httpVersions = []HTTPVersion{HTTPVersion3}
	} else if httpVersions = opts.HTTPVersions; len(opts.HTTPVersions) == 0 {
		httpVersions = DefaultHTTPVersions
	}

<<<<<<< HEAD
	ups := &dnsOverHTTPS{
		getDialer: newDialerInitializer(addr, opts),
=======
	getDialer, closeBoot, err := newDialerInitializer(addr, opts)
	if err != nil {
		// Don't wrap the error since it's informative enough as is.
		return nil, err
	}

	ups := &dnsOverHTTPS{
		getDialer: getDialer,
		closeBoot: closeBoot,
>>>>>>> b4abccfe
		addr:      addr,
		quicConfig: &quic.Config{
			KeepAlivePeriod: QUICKeepAlivePeriod,
			TokenStore:      newQUICTokenStore(),
			Tracer:          opts.QUICTracer,
		},
		// #nosec G402 -- TLS certificate verification could be disabled by
		// configuration.
		tlsConf: &tls.Config{
			ServerName:   addr.Hostname(),
			RootCAs:      opts.RootCAs,
			CipherSuites: opts.CipherSuites,
			// Use the default capacity for the LRU cache.  It may be useful to
			// store several caches since the user may be routed to different
			// servers in case there's load balancing on the server-side.
			ClientSessionCache:    tls.NewLRUClientSessionCache(0),
			MinVersion:            tls.VersionTLS12,
			InsecureSkipVerify:    opts.InsecureSkipVerify,
			VerifyPeerCertificate: opts.VerifyServerCertificate,
			VerifyConnection:      opts.VerifyConnection,
		},
		timeout: opts.Timeout,
	}
	for _, v := range httpVersions {
		ups.tlsConf.NextProtos = append(ups.tlsConf.NextProtos, string(v))
	}

	runtime.SetFinalizer(ups, (*dnsOverHTTPS).Close)

	return ups, nil
}

// type check
var _ Upstream = (*dnsOverHTTPS)(nil)

// Address implements the [Upstream] interface for *dnsOverHTTPS.
func (p *dnsOverHTTPS) Address() string { return p.addr.String() }

// Exchange implements the Upstream interface for *dnsOverHTTPS.
func (p *dnsOverHTTPS) Exchange(m *dns.Msg) (resp *dns.Msg, err error) {
	// In order to maximize HTTP cache friendliness, DoH clients using media
	// formats that include the ID field from the DNS message header, such
	// as "application/dns-message", SHOULD use a DNS ID of 0 in every DNS
	// request.
	//
	// See https://www.rfc-editor.org/rfc/rfc8484.html.
	id := m.Id
	m.Id = 0
	defer func() {
		// Restore the original ID to not break compatibility with proxies.
		m.Id = id
		if resp != nil {
			resp.Id = id
		}
	}()

	// Check if there was already an active client before sending the request.
	// We'll only attempt to re-connect if there was one.
	client, isCached, err := p.getClient()
	if err != nil {
		return nil, fmt.Errorf("failed to init http client: %w", err)
	}

	// Make the first attempt to send the DNS query.
	resp, err = p.exchangeHTTPS(client, m)

	// Make up to 2 attempts to re-create the HTTP client and send the request
	// again.  There are several cases (mostly, with QUIC) where this workaround
	// is necessary to make HTTP client usable.  We need to make 2 attempts in
	// the case when the connection was closed (due to inactivity for example)
	// AND the server refuses to open a 0-RTT connection.
	for i := 0; isCached && p.shouldRetry(err) && i < 2; i++ {
		client, err = p.resetClient(err)
		if err != nil {
			return nil, fmt.Errorf("failed to reset http client: %w", err)
		}

		resp, err = p.exchangeHTTPS(client, m)
	}

	if err != nil {
		// If the request failed anyway, make sure we don't use this client.
		_, resErr := p.resetClient(err)

		return nil, errors.WithDeferred(err, resErr)
	}

	return resp, err
}

// Close implements the Upstream interface for *dnsOverHTTPS.
func (p *dnsOverHTTPS) Close() (err error) {
	p.clientMu.Lock()
	defer p.clientMu.Unlock()

	runtime.SetFinalizer(p, nil)

	if p.client != nil {
		err = p.closeClient(p.client)
	}

	return errors.Join(err, errors.Annotate(p.closeBoot(), "closing bootstrap: %w"))
}

// closeClient cleans up resources used by client if necessary.  Note, that at
// this point it should only be done for HTTP/3 as it may leak due to keep-alive
// connections.
func (p *dnsOverHTTPS) closeClient(client *http.Client) (err error) {
	if isHTTP3(client) {
		return client.Transport.(io.Closer).Close()
	}

	return nil
}

// exchangeHTTPS logs the request and its result and calls exchangeHTTPSClient.
func (p *dnsOverHTTPS) exchangeHTTPS(client *http.Client, req *dns.Msg) (resp *dns.Msg, err error) {
	addr := p.Address()

	n := networkTCP
	if isHTTP3(client) {
		n = networkUDP
	}

	logBegin(addr, n, req)
	resp, err = p.exchangeHTTPSClient(client, req)
	logFinish(addr, n, err)

	return resp, err
}

// exchangeHTTPSClient sends the DNS query to a DoH resolver using the specified
// http.Client instance.
func (p *dnsOverHTTPS) exchangeHTTPSClient(
	client *http.Client,
	req *dns.Msg,
) (resp *dns.Msg, err error) {
	buf, err := req.Pack()
	if err != nil {
		return nil, fmt.Errorf("packing message: %w", err)
	}

	// It appears, that GET requests are more memory-efficient with Golang
	// implementation of HTTP/2.
	method := http.MethodGet
	if isHTTP3(client) {
		// If we're using HTTP/3, use http3.MethodGet0RTT to force using 0-RTT.
		method = http3.MethodGet0RTT
	}

	u := url.URL{
		Scheme:   p.addr.Scheme,
		Host:     p.addr.Host,
		Path:     p.addr.Path,
		RawQuery: fmt.Sprintf("dns=%s", base64.RawURLEncoding.EncodeToString(buf)),
	}

	httpReq, err := http.NewRequest(method, u.String(), nil)
	if err != nil {
		return nil, fmt.Errorf("creating http request to %s: %w", p.addr, err)
	}

	httpReq.Header.Set("Accept", "application/dns-message")
	httpReq.Header.Set("User-Agent", "")

	httpResp, err := client.Do(httpReq)
	if err != nil {
		return nil, fmt.Errorf("requesting %s: %w", p.addr, err)
	}
	defer log.OnCloserError(httpResp.Body, log.DEBUG)

	body, err := io.ReadAll(httpResp.Body)
	if err != nil {
		return nil, fmt.Errorf("reading %s: %w", p.addr, err)
	}

	if httpResp.StatusCode != http.StatusOK {
		return nil,
			fmt.Errorf(
				"expected status %d, got %d from %s",
				http.StatusOK,
				httpResp.StatusCode,
				p.addr,
			)
	}

	resp = &dns.Msg{}
	err = resp.Unpack(body)
	if err != nil {
		return nil, fmt.Errorf(
			"unpacking response from %s: body is %s: %w",
			p.addr,
			body,
			err,
		)
	}

	if resp.Id != req.Id {
		err = dns.ErrId
	}

	return resp, err
}

// shouldRetry checks what error we have received and returns true if we should
// re-create the HTTP client and retry the request.
func (p *dnsOverHTTPS) shouldRetry(err error) (ok bool) {
	if err == nil {
		return false
	}

	var netErr net.Error
	if errors.As(err, &netErr) && netErr.Timeout() {
		// If this is a timeout error, trying to forcibly re-create the HTTP
		// client instance.  This is an attempt to fix an issue with DoH client
		// stalling after a network change.
		//
		// See https://github.com/AdguardTeam/AdGuardHome/issues/3217.
		return true
	}

	if isQUICRetryError(err) {
		return true
	}

	return false
}

// resetClient triggers re-creation of the *http.Client that is used by this
// upstream.  This method accepts the error that caused resetting client as
// depending on the error we may also reset the QUIC config.
func (p *dnsOverHTTPS) resetClient(resetErr error) (client *http.Client, err error) {
	p.clientMu.Lock()
	defer p.clientMu.Unlock()

	if errors.Is(resetErr, quic.Err0RTTRejected) {
		// Reset the TokenStore only if 0-RTT was rejected.
		p.resetQUICConfig()
	}

	oldClient := p.client
	if oldClient != nil {
		closeErr := p.closeClient(oldClient)
		if closeErr != nil {
			log.Info("warning: failed to close the old http client: %v", closeErr)
		}
	}

	log.Debug("re-creating the http client due to %v", resetErr)
	p.client, err = p.createClient()

	return p.client, err
}

// getQUICConfig returns the QUIC config in a thread-safe manner.  Note, that
// this method returns a pointer, it is forbidden to change its properties.
func (p *dnsOverHTTPS) getQUICConfig() (c *quic.Config) {
	p.quicConfMu.Lock()
	defer p.quicConfMu.Unlock()

	return p.quicConfig
}

// resetQUICConfig Re-create the token store to make sure we're not trying to
// use invalid for 0-RTT.
func (p *dnsOverHTTPS) resetQUICConfig() {
	p.quicConfMu.Lock()
	defer p.quicConfMu.Unlock()

	p.quicConfig = p.quicConfig.Clone()
	p.quicConfig.TokenStore = newQUICTokenStore()
}

// getClient gets or lazily initializes an HTTP client (and transport) that will
// be used for this DoH resolver.
func (p *dnsOverHTTPS) getClient() (c *http.Client, isCached bool, err error) {
	startTime := time.Now()

	p.clientMu.Lock()
	defer p.clientMu.Unlock()

	if p.client != nil {
		return p.client, true, nil
	}

	// Timeout can be exceeded while waiting for the lock. This happens quite
	// often on mobile devices.
	elapsed := time.Since(startTime)
	if p.timeout > 0 && elapsed > p.timeout {
		return nil, false, fmt.Errorf("timeout exceeded: %s", elapsed)
	}

	log.Debug("creating a new http client")
	p.client, err = p.createClient()

	return p.client, false, err
}

// createClient creates a new *http.Client instance.  The HTTP protocol version
// will depend on whether HTTP3 is allowed and provided by this upstream.  Note,
// that we'll attempt to establish a QUIC connection when creating the client in
// order to check whether HTTP3 is supported.
func (p *dnsOverHTTPS) createClient() (*http.Client, error) {
	transport, err := p.createTransport()
	if err != nil {
		return nil, fmt.Errorf("initializing http transport: %w", err)
	}

	client := &http.Client{
		Transport: transport,
		// TODO(ameshkov):  p.timeout may appear zero that will disable the
		// timeout for client, consider using the default.
		Timeout: p.timeout,
		Jar:     nil,
	}

	p.client = client

	return p.client, nil
}

// createTransport initializes an HTTP transport that will be used specifically
// for this DoH resolver.  This HTTP transport ensures that the HTTP requests
// will be sent exactly to the IP address got from the bootstrap resolver. Note,
// that this function will first attempt to establish a QUIC connection (if
// HTTP3 is enabled in the upstream options).  If this attempt is successful,
// it returns an HTTP3 transport, otherwise it returns the H1/H2 transport.
func (p *dnsOverHTTPS) createTransport() (t http.RoundTripper, err error) {
	dialContext, err := p.getDialer()
	if err != nil {
		return nil, fmt.Errorf("bootstrapping %s: %w", p.addr, err)
	}

	// First, we attempt to create an HTTP3 transport.  If the probe QUIC
	// connection is established successfully, we'll be using HTTP3 for this
	// upstream.
	tlsConf := p.tlsConf.Clone()
	transportH3, err := p.createTransportH3(tlsConf, dialContext)
	if err == nil {
		log.Debug("using HTTP/3 for this upstream: QUIC was faster")
		return transportH3, nil
	}

	log.Debug("using HTTP/2 for this upstream: %v", err)

	if !p.supportsHTTP() {
		return nil, errors.Error("HTTP1/1 and HTTP2 are not supported by this upstream")
	}

	transport := &http.Transport{
		TLSClientConfig:    tlsConf,
		DisableCompression: true,
		DialContext:        dialContext,
		IdleConnTimeout:    transportDefaultIdleConnTimeout,
		MaxConnsPerHost:    dohMaxConnsPerHost,
		MaxIdleConns:       dohMaxIdleConns,
		// Since we have a custom DialContext, we need to use this field to make
		// golang http.Client attempt to use HTTP/2. Otherwise, it would only be
		// used when negotiated on the TLS level.
		ForceAttemptHTTP2: true,
	}

	// Explicitly configure transport to use HTTP/2.
	//
	// See https://github.com/AdguardTeam/dnsproxy/issues/11.
	var transportH2 *http2.Transport
	transportH2, err = http2.ConfigureTransports(transport)
	if err != nil {
		return nil, err
	}

	// Enable HTTP/2 pings on idle connections.
	transportH2.ReadIdleTimeout = transportDefaultReadIdleTimeout

	return transport, nil
}

// http3Transport is a wrapper over *http3.RoundTripper that tries to optimize
// its behavior.  The main thing that it does is trying to force use a single
// connection to a host instead of creating a new one all the time.  It also
// helps mitigate race issues with quic-go.
type http3Transport struct {
	baseTransport *http3.RoundTripper

	closed bool
	mu     sync.RWMutex
}

// type check
var _ http.RoundTripper = (*http3Transport)(nil)

// RoundTrip implements the http.RoundTripper interface for *http3Transport.
func (h *http3Transport) RoundTrip(req *http.Request) (resp *http.Response, err error) {
	h.mu.RLock()
	defer h.mu.RUnlock()

	if h.closed {
		return nil, net.ErrClosed
	}

	// Try to use cached connection to the target host if it's available.
	resp, err = h.baseTransport.RoundTripOpt(req, http3.RoundTripOpt{OnlyCachedConn: true})

	if errors.Is(err, http3.ErrNoCachedConn) {
		// If there are no cached connection, trigger creating a new one.
		resp, err = h.baseTransport.RoundTrip(req)
	}

	return resp, err
}

// type check
var _ io.Closer = (*http3Transport)(nil)

// Close implements the io.Closer interface for *http3Transport.
func (h *http3Transport) Close() (err error) {
	h.mu.Lock()
	defer h.mu.Unlock()

	h.closed = true

	return h.baseTransport.Close()
}

// createTransportH3 tries to create an HTTP/3 transport for this upstream.
// We should be able to fall back to H1/H2 in case if HTTP/3 is unavailable or
// if it is too slow.  In order to do that, this method will run two probes
// in parallel (one for TLS, the other one for QUIC) and if QUIC is faster it
// will create the *http3.RoundTripper instance.
func (p *dnsOverHTTPS) createTransportH3(
	tlsConfig *tls.Config,
	dialContext bootstrap.DialHandler,
) (roundTripper http.RoundTripper, err error) {
	if !p.supportsH3() {
		return nil, errors.Error("HTTP3 support is not enabled")
	}

	addr, err := p.probeH3(tlsConfig, dialContext)
	if err != nil {
		return nil, err
	}

	rt := &http3.RoundTripper{
		Dial: func(
			ctx context.Context,

			// Ignore the address and always connect to the one that we got
			// from the bootstrapper.
			_ string,
			tlsCfg *tls.Config,
			cfg *quic.Config,
		) (c quic.EarlyConnection, err error) {
			c, err = quic.DialAddrEarly(ctx, addr, tlsCfg, cfg)
			return c, err
		},
		DisableCompression: true,
		TLSClientConfig:    tlsConfig,
		QuicConfig:         p.getQUICConfig(),
	}

	return &http3Transport{baseTransport: rt}, nil
}

// probeH3 runs a test to check whether QUIC is faster than TLS for this
// upstream.  If the test is successful it will return the address that we
// should use to establish the QUIC connections.
func (p *dnsOverHTTPS) probeH3(
	tlsConfig *tls.Config,
	dialContext bootstrap.DialHandler,
) (addr string, err error) {
	// We're using bootstrapped address instead of what's passed to the function
	// it does not create an actual connection, but it helps us determine
	// what IP is actually reachable (when there are v4/v6 addresses).
	rawConn, err := dialContext(context.Background(), "udp", "")
	if err != nil {
		return "", fmt.Errorf("failed to dial: %w", err)
	}
	// It's never actually used.
	_ = rawConn.Close()

	udpConn, ok := rawConn.(*net.UDPConn)
	if !ok {
		return "", fmt.Errorf("not a UDP connection to %s", p.addr)
	}

	addr = udpConn.RemoteAddr().String()

	// Avoid spending time on probing if this upstream only supports HTTP/3.
	if p.supportsH3() && !p.supportsHTTP() {
		return addr, nil
	}

	// Use a new *tls.Config with empty session cache for probe connections.
	// Surprisingly, this is really important since otherwise it invalidates
	// the existing cache.
	// TODO(ameshkov): figure out why the sessions cache invalidates here.
	probeTLSCfg := tlsConfig.Clone()
	probeTLSCfg.ClientSessionCache = nil

	// Do not expose probe connections to the callbacks that are passed to
	// the bootstrap options to avoid side-effects.
	// TODO(ameshkov): consider exposing, somehow mark that this is a probe.
	probeTLSCfg.VerifyPeerCertificate = nil
	probeTLSCfg.VerifyConnection = nil

	// Run probeQUIC and probeTLS in parallel and see which one is faster.
	chQuic := make(chan error, 1)
	chTLS := make(chan error, 1)
	go p.probeQUIC(addr, probeTLSCfg, chQuic)
	go p.probeTLS(dialContext, probeTLSCfg, chTLS)

	select {
	case quicErr := <-chQuic:
		if quicErr != nil {
			// QUIC failed, return error since HTTP3 was not preferred.
			return "", quicErr
		}

		// Return immediately, QUIC was faster.
		return addr, quicErr
	case tlsErr := <-chTLS:
		if tlsErr != nil {
			// Return immediately, TLS failed.
			log.Debug("probing TLS: %v", tlsErr)
			return addr, nil
		}

		return "", errors.Error("TLS was faster than QUIC, prefer it")
	}
}

// probeQUIC attempts to establish a QUIC connection to the specified address.
// We run probeQUIC and probeTLS in parallel and see which one is faster.
func (p *dnsOverHTTPS) probeQUIC(addr string, tlsConfig *tls.Config, ch chan error) {
	startTime := time.Now()

	t := p.timeout
	if t == 0 {
		t = dialTimeout
	}
	ctx, cancel := context.WithDeadline(context.Background(), time.Now().Add(t))
	defer cancel()

	conn, err := quic.DialAddrEarly(ctx, addr, tlsConfig, p.getQUICConfig())
	if err != nil {
		ch <- fmt.Errorf("opening QUIC connection to %s: %w", p.addr, err)
		return
	}

	// Ignore the error since there's no way we can use it for anything useful.
	_ = conn.CloseWithError(QUICCodeNoError, "")

	ch <- nil

	elapsed := time.Since(startTime)
	log.Debug("elapsed on establishing a QUIC connection: %s", elapsed)
}

// probeTLS attempts to establish a TLS connection to the specified address. We
// run probeQUIC and probeTLS in parallel and see which one is faster.
func (p *dnsOverHTTPS) probeTLS(dialContext bootstrap.DialHandler, tlsConfig *tls.Config, ch chan error) {
	startTime := time.Now()

	conn, err := tlsDial(dialContext, tlsConfig)
	if err != nil {
		ch <- fmt.Errorf("opening TLS connection: %w", err)
		return
	}

	// Ignore the error since there's no way we can use it for anything useful.
	_ = conn.Close()

	ch <- nil

	elapsed := time.Since(startTime)
	log.Debug("elapsed on establishing a TLS connection: %s", elapsed)
}

// supportsH3 returns true if HTTP/3 is supported by this upstream.
func (p *dnsOverHTTPS) supportsH3() (ok bool) {
	for _, v := range p.tlsConf.NextProtos {
		if v == string(HTTPVersion3) {
			return true
		}
	}

	return false
}

// supportsHTTP returns true if HTTP/1.1 or HTTP2 is supported by this upstream.
func (p *dnsOverHTTPS) supportsHTTP() (ok bool) {
	for _, v := range p.tlsConf.NextProtos {
		if v == string(HTTPVersion11) || v == string(HTTPVersion2) {
			return true
		}
	}

	return false
}

// isHTTP3 checks if the *http.Client is an HTTP/3 client.
func isHTTP3(client *http.Client) (ok bool) {
	_, ok = client.Transport.(*http3Transport)

	return ok
}<|MERGE_RESOLUTION|>--- conflicted
+++ resolved
@@ -49,9 +49,6 @@
 	// one.
 	getDialer DialerInitializer
 
-	// closeBoot is the function to close the bootstrap upstreams.
-	closeBoot closeFunc
-
 	// addr is the DNS-over-HTTPS server URL.
 	addr *url.URL
 
@@ -89,20 +86,8 @@
 		httpVersions = DefaultHTTPVersions
 	}
 
-<<<<<<< HEAD
 	ups := &dnsOverHTTPS{
 		getDialer: newDialerInitializer(addr, opts),
-=======
-	getDialer, closeBoot, err := newDialerInitializer(addr, opts)
-	if err != nil {
-		// Don't wrap the error since it's informative enough as is.
-		return nil, err
-	}
-
-	ups := &dnsOverHTTPS{
-		getDialer: getDialer,
-		closeBoot: closeBoot,
->>>>>>> b4abccfe
 		addr:      addr,
 		quicConfig: &quic.Config{
 			KeepAlivePeriod: QUICKeepAlivePeriod,
@@ -204,7 +189,7 @@
 		err = p.closeClient(p.client)
 	}
 
-	return errors.Join(err, errors.Annotate(p.closeBoot(), "closing bootstrap: %w"))
+	return err
 }
 
 // closeClient cleans up resources used by client if necessary.  Note, that at
